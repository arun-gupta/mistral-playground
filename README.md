--- conflicted
+++ resolved
@@ -99,7 +99,105 @@
 
 ## 🚀 Quick Start
 
-<<<<<<< HEAD
+### Option 1: GitHub Codespaces (Recommended for Cloud Development)
+
+The fastest way to get started is using GitHub Codespaces:
+
+1. **Click the "Open in GitHub Codespaces" button at the top of this README**
+2. **Wait for setup to complete** (takes 2-3 minutes)
+3. **Access the application**:
+   - Frontend: http://localhost:5173
+   - Backend API: http://localhost:8000
+   - API Docs: http://localhost:8000/docs
+
+**Codespaces Features:**
+- ✅ **Automatic setup** - No local installation required
+- ✅ **Pre-configured environment** - Python, Node.js, and all dependencies
+- ✅ **Mock mode enabled** - Fast startup for UI testing
+- ✅ **Port forwarding** - Automatic access to all services
+- ✅ **VS Code extensions** - Python, TypeScript, and TailwindCSS support
+
+### Option 2: One-Command Setup (Local Development)
+
+The fastest way to get started is using our automated setup script:
+
+```bash
+# Clone the repository
+git clone https://github.com/arun-gupta/mistral-playground
+cd mistral-playground
+
+# Run the development setup script
+chmod +x start-dev.sh
+./start-dev.sh
+```
+
+This script will automatically:
+- ✅ Create a Python virtual environment
+- ✅ Install minimal backend dependencies (CPU-friendly)
+- ✅ Create a basic `.env` file with sensible defaults
+- ✅ Start the backend server
+- ✅ Install frontend dependencies (if Node.js is available)
+- ✅ Start the frontend development server
+
+**Access the application:**
+- Frontend: http://localhost:5173
+- Backend API: http://localhost:8000
+- API Docs: http://localhost:8000/docs
+
+**Default configuration:**
+- Uses `microsoft/DialoGPT-small` (CPU-friendly, ~500MB RAM)
+- Mock mode disabled (real model inference)
+- Basic security settings
+
+### Option 3: Manual Setup (Advanced)
+
+**Setup Options:**
+- **GPU Setup**: Use `requirements.txt` for full vLLM support (requires CUDA)
+- **CPU Setup**: Use `requirements-basic.txt` for CPU-only inference (slower but no GPU required)
+- **Minimal Setup**: Use `requirements-minimal.txt` for basic testing (no LangChain, limited features)
+
+1. **Clone and Setup**
+   ```bash
+   git clone https://github.com/arun-gupta/mistral-playground
+   cd mistral-playground
+   ```
+
+2. **Backend Setup**
+   ```bash
+   # Create virtual environment
+   python3 -m venv venv
+   source venv/bin/activate  # On Windows: venv\Scripts\activate
+   
+   # Update pip (recommended)
+   pip install --upgrade pip
+   
+   # Install dependencies (choose one):
+   # For GPU support with vLLM:
+   pip install -r requirements.txt
+   
+   # For CPU-only setup (no vLLM):
+   pip install -r requirements-basic.txt
+   
+   # For minimal setup (basic testing):
+   pip install -r requirements-minimal.txt
+   
+   # Copy environment file
+   cp .env.example .env
+   
+   # Generate secure secret key
+   ./generate-secret-key.sh
+   
+   # Edit .env with your configuration
+   ```
+
+3. **Frontend Setup**
+   ```bash
+   cd frontend
+   npm install
+   ```
+
+4. **Start Development Servers**
+
 ### Troubleshooting
 
 #### Common Issues
@@ -130,138 +228,6 @@
   cd frontend
   npm install
   ```
-
-### Option 1: GitHub Codespaces (Recommended for Cloud Development)
-
-**Perfect for cloud-based development without local setup!**
-
-1. **Open in Codespaces**
-   - Click the green "Code" button on GitHub
-   - Select "Codespaces" tab
-   - Click "Create codespace on main"
-
-2. **Automatic Setup**
-   - Codespaces will automatically install dependencies
-   - Backend and frontend will be configured automatically
-
-3. **Start Development**
-   ```bash
-   # Backend (Terminal 1)
-   cd backend
-   source venv/bin/activate
-   uvicorn main:app --reload --host 0.0.0.0 --port 8000
-   
-   # Frontend (Terminal 2)
-   cd frontend
-   npm install  # Ensure dependencies are installed
-   npm run dev
-   ```
-
-4. **Access Application**
-   - Frontend: Use the "Open in Browser" button for port 5173
-   - Backend API: Available on port 8000
-
-### Option 2: Local Development
-=======
-### Option 1: GitHub Codespaces (Recommended for Cloud Development)
-
-The fastest way to get started is using GitHub Codespaces:
-
-1. **Click the "Open in GitHub Codespaces" button at the top of this README**
-2. **Wait for setup to complete** (takes 2-3 minutes)
-3. **Access the application**:
-   - Frontend: http://localhost:5173
-   - Backend API: http://localhost:8000
-   - API Docs: http://localhost:8000/docs
-
-**Codespaces Features:**
-- ✅ **Automatic setup** - No local installation required
-- ✅ **Pre-configured environment** - Python, Node.js, and all dependencies
-- ✅ **Mock mode enabled** - Fast startup for UI testing
-- ✅ **Port forwarding** - Automatic access to all services
-- ✅ **VS Code extensions** - Python, TypeScript, and TailwindCSS support
-
-### Option 2: One-Command Setup (Local Development)
-
-The fastest way to get started is using our automated setup script:
-
-```bash
-# Clone the repository
-git clone https://github.com/arun-gupta/mistral-playground
-cd mistral-playground
-
-# Run the development setup script
-chmod +x start-dev.sh
-./start-dev.sh
-```
-
-This script will automatically:
-- ✅ Create a Python virtual environment
-- ✅ Install minimal backend dependencies (CPU-friendly)
-- ✅ Create a basic `.env` file with sensible defaults
-- ✅ Start the backend server
-- ✅ Install frontend dependencies (if Node.js is available)
-- ✅ Start the frontend development server
-
-**Access the application:**
-- Frontend: http://localhost:5173
-- Backend API: http://localhost:8000
-- API Docs: http://localhost:8000/docs
-
-**Default configuration:**
-- Uses `microsoft/DialoGPT-small` (CPU-friendly, ~500MB RAM)
-- Mock mode disabled (real model inference)
-- Basic security settings
-
-### Option 3: Manual Setup (Advanced)
->>>>>>> edd1c2a0
-
-**Setup Options:**
-- **GPU Setup**: Use `requirements.txt` for full vLLM support (requires CUDA)
-- **CPU Setup**: Use `requirements-basic.txt` for CPU-only inference (slower but no GPU required)
-- **Minimal Setup**: Use `requirements-minimal.txt` for basic testing (no LangChain, limited features)
-
-1. **Clone and Setup**
-   ```bash
-   git clone https://github.com/arun-gupta/mistral-playground
-   cd mistral-playground
-   ```
-
-2. **Backend Setup**
-   ```bash
-   # Create virtual environment
-   python3 -m venv venv
-   source venv/bin/activate  # On Windows: venv\Scripts\activate
-   
-   # Update pip (recommended)
-   pip install --upgrade pip
-   
-   # Install dependencies (choose one):
-   # For GPU support with vLLM:
-   pip install -r requirements.txt
-   
-   # For CPU-only setup (no vLLM):
-   pip install -r requirements-basic.txt
-   
-   # For minimal setup (basic testing):
-   pip install -r requirements-minimal.txt
-   
-   # Copy environment file
-   cp .env.example .env
-   
-   # Generate secure secret key
-   ./generate-secret-key.sh
-   
-   # Edit .env with your configuration
-   ```
-
-3. **Frontend Setup**
-   ```bash
-   cd frontend
-   npm install
-   ```
-
-4. **Start Development Servers**
    ```bash
    # Terminal 1: Backend
    cd backend
